\name{get_LAD_data}
\alias{get_LAD_data}
\title{Get LAD energy consumption data}
\usage{
get_LAD_data(id, year, sector = "total", fuel = "total", dir)
}
\arguments{
  \item{id}{the unique id of the LAD to fetch.  If not
  specified, then all LADs are retrieved.}

  \item{year}{the year to fetch. If not specified, then the
  most recent year is retrieved.  Only single years
  currently supported}

  \item{sector}{a vector of economic sectors to fetch.
  Valid values are 'domestic', 'industrial', 'transport',
  'total', 'all'.  Default = 'total'}

  \item{fuel}{a vector of fuel types to fetch.  Valid
  values are 'coal', 'manufactured', 'petrol', 'gas',
  'electricity', 'bioenergy', 'total', 'all'. Default =
  'total'}

  \item{dir}{an optional directory in which to cache the
  data}
}
\value{
a long data frame with the requested data.  The 'energy'
column is measured in GWh.
}
\description{
<<<<<<< HEAD
  Gets LAD (Local Administrative District) energy data from
  the DECC website, \url{http://www.decc.gov.uk}. Since the
  format of these files tends to change just enough to be
  irritating for dependent code, there is also an option
  that allows you to cache a local copy.  Note that the
  total values do not contain the unallocated fuel values,
  which represent approximately 0.3% of the total demand.
=======
Gets LAD (Local Administrative District) energy data from
the DECC website, \url{http://www.decc.gov.uk}. Since the
format of these files tends to change just enough to be
irritating for dependent code, there is also an option that
allows you to cache a local copy.
>>>>>>> ba9e6003
}
\examples{
\dontrun{
# Gets energy data for total fuels and sectors for most recent year
lad_data <- get_LAD_data()
}

\dontrun{
# Gets energy data for electricity and gas use in the domestic sector in the most recent year
# Depending on the status of DECC servers, this can sometimes fail.  In which case, an empty
# data frame is returned.
df <- get_LAD_data(sector="domestic", fuel=c("electricity", "gas"))
}
}
\keyword{data}
\keyword{energy}
<|MERGE_RESOLUTION|>--- conflicted
+++ resolved
@@ -29,7 +29,6 @@
 column is measured in GWh.
 }
 \description{
-<<<<<<< HEAD
   Gets LAD (Local Administrative District) energy data from
   the DECC website, \url{http://www.decc.gov.uk}. Since the
   format of these files tends to change just enough to be
@@ -37,13 +36,6 @@
   that allows you to cache a local copy.  Note that the
   total values do not contain the unallocated fuel values,
   which represent approximately 0.3% of the total demand.
-=======
-Gets LAD (Local Administrative District) energy data from
-the DECC website, \url{http://www.decc.gov.uk}. Since the
-format of these files tends to change just enough to be
-irritating for dependent code, there is also an option that
-allows you to cache a local copy.
->>>>>>> ba9e6003
 }
 \examples{
 \dontrun{
