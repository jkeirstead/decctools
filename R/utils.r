--- conflicted
+++ resolved
@@ -27,13 +27,9 @@
   ## If the file doesn't exist, then download it
   if (!file.exists(file_name) | update_cache) {
     method <- "curl"
-<<<<<<< HEAD
-    extra <- ""    
-=======
     options(RCurlOptions=list(cainfo = system.file("CurlSSL", "cacert.pem", package = "RCurl"),
                 ssl.verifypeer=FALSE))
     extra <- "--insecure"  
->>>>>>> 6134ff94
     if (system(method)==127) {
       method <- "wget"
       extra <- "--no-check-certificate"
