citHeader("To cite decctools in publications, please use:")

citEntry(entry = "manual",
  author = "James Keirstead",
  title = "decctools: tools for accessing UK energy statistics",
<<<<<<< HEAD
  year = "2013",
  note = "R package version 0.2.0",
=======
  year = "2014",
  note = "R package version 0.1.4",
>>>>>>> af411c43
  url = "http://github.com/jkeirstead/decctools",
  textVersion = "J. Keirstead (2014) decctools: tools for accessing UK energy statistics.  R package version 0.1.4. http://github.com/jkeirstead/decctools."
)<|MERGE_RESOLUTION|>--- conflicted
+++ resolved
@@ -3,13 +3,8 @@
 citEntry(entry = "manual",
   author = "James Keirstead",
   title = "decctools: tools for accessing UK energy statistics",
-<<<<<<< HEAD
-  year = "2013",
+  year = "2014",
   note = "R package version 0.2.0",
-=======
-  year = "2014",
-  note = "R package version 0.1.4",
->>>>>>> af411c43
   url = "http://github.com/jkeirstead/decctools",
-  textVersion = "J. Keirstead (2014) decctools: tools for accessing UK energy statistics.  R package version 0.1.4. http://github.com/jkeirstead/decctools."
+  textVersion = "J. Keirstead (2014) decctools: tools for accessing UK energy statistics.  R package version 0.2.0. http://github.com/jkeirstead/decctools."
 )