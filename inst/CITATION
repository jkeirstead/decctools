citHeader("To cite decctools in publications, please use:")

citEntry(entry = "manual",
  author = "James Keirstead",
  title = "decctools: tools for accessing UK energy statistics",
  year = "2014",
<<<<<<< HEAD
  note = "R package version 0.2.0",
  url = "http://github.com/jkeirstead/decctools",
  textVersion = "J. Keirstead (2014) decctools: tools for accessing UK energy statistics.  R package version 0.2.0. http://github.com/jkeirstead/decctools."
=======
  note = "R package version 0.1.6",
  url = "http://github.com/jkeirstead/decctools",
  textVersion = "J. Keirstead (2014) decctools: tools for accessing UK energy statistics.  R package version 0.1.6. http://github.com/jkeirstead/decctools."
>>>>>>> ba9e6003
)<|MERGE_RESOLUTION|>--- conflicted
+++ resolved
@@ -4,13 +4,7 @@
   author = "James Keirstead",
   title = "decctools: tools for accessing UK energy statistics",
   year = "2014",
-<<<<<<< HEAD
-  note = "R package version 0.2.0",
-  url = "http://github.com/jkeirstead/decctools",
-  textVersion = "J. Keirstead (2014) decctools: tools for accessing UK energy statistics.  R package version 0.2.0. http://github.com/jkeirstead/decctools."
-=======
   note = "R package version 0.1.6",
   url = "http://github.com/jkeirstead/decctools",
   textVersion = "J. Keirstead (2014) decctools: tools for accessing UK energy statistics.  R package version 0.1.6. http://github.com/jkeirstead/decctools."
->>>>>>> ba9e6003
 )